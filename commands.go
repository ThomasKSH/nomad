package main

import (
	"os"

	"github.com/hashicorp/nomad/command"
	"github.com/hashicorp/nomad/command/agent"
	"github.com/mitchellh/cli"
)

// Commands returns the mapping of CLI commands for Nomad. The meta
// parameter lets you set meta options for all commands.
func Commands(metaPtr *command.Meta) map[string]cli.CommandFactory {
	if metaPtr == nil {
		metaPtr = new(command.Meta)
	}

	meta := *metaPtr
	if meta.Ui == nil {
		meta.Ui = &cli.BasicUi{
			Writer:      os.Stdout,
			ErrorWriter: os.Stderr,
		}
	}

	return map[string]cli.CommandFactory{
		"alloc-status": func() (cli.Command, error) {
			return &command.AllocStatusCommand{
				Meta: meta,
			}, nil
		},

		"agent": func() (cli.Command, error) {
			return &agent.Command{
				Revision:          GitCommit,
				Version:           Version,
				VersionPrerelease: VersionPrerelease,
				Ui:                meta.Ui,
				ShutdownCh:        make(chan struct{}),
			}, nil
		},

		"agent-info": func() (cli.Command, error) {
			return &command.AgentInfoCommand{
				Meta: meta,
			}, nil
		},

		"client-config": func() (cli.Command, error) {
			return &command.ClientConfigCommand{
				Meta: meta,
			}, nil
		},

		"eval-monitor": func() (cli.Command, error) {
			return &command.EvalMonitorCommand{
				Meta: meta,
			}, nil
		},
<<<<<<< HEAD
		"executor": func() (cli.Command, error) {
			return &command.ExecutorPluginCommand{
=======
		"fs": func() (cli.Command, error) {
			return &command.FSCommand{
>>>>>>> 8ccb96b1
				Meta: meta,
			}, nil
		},
		"fs ls": func() (cli.Command, error) {
			return &command.FSListCommand{
				Meta: meta,
			}, nil
		},
		"fs stat": func() (cli.Command, error) {
			return &command.FSStatCommand{
				Meta: meta,
			}, nil
		},
		"fs cat": func() (cli.Command, error) {
			return &command.FSCatCommand{
				Meta: meta,
			}, nil
		},
		"init": func() (cli.Command, error) {
			return &command.InitCommand{
				Meta: meta,
			}, nil
		},

		"node-drain": func() (cli.Command, error) {
			return &command.NodeDrainCommand{
				Meta: meta,
			}, nil
		},

		"node-status": func() (cli.Command, error) {
			return &command.NodeStatusCommand{
				Meta: meta,
			}, nil
		},

		"run": func() (cli.Command, error) {
			return &command.RunCommand{
				Meta: meta,
			}, nil
		},

		"server-force-leave": func() (cli.Command, error) {
			return &command.ServerForceLeaveCommand{
				Meta: meta,
			}, nil
		},

		"server-join": func() (cli.Command, error) {
			return &command.ServerJoinCommand{
				Meta: meta,
			}, nil
		},

		"server-members": func() (cli.Command, error) {
			return &command.ServerMembersCommand{
				Meta: meta,
			}, nil
		},
		"status": func() (cli.Command, error) {
			return &command.StatusCommand{
				Meta: meta,
			}, nil
		},

		"stop": func() (cli.Command, error) {
			return &command.StopCommand{
				Meta: meta,
			}, nil
		},

		"validate": func() (cli.Command, error) {
			return &command.ValidateCommand{
				Meta: meta,
			}, nil
		},

		"version": func() (cli.Command, error) {
			ver := Version
			rel := VersionPrerelease
			if GitDescribe != "" {
				ver = GitDescribe
				// Trim off a leading 'v', we append it anyways.
				if ver[0] == 'v' {
					ver = ver[1:]
				}
			}
			if GitDescribe == "" && rel == "" && VersionPrerelease != "" {
				rel = "dev"
			}

			return &command.VersionCommand{
				Revision:          GitCommit,
				Version:           ver,
				VersionPrerelease: rel,
				Ui:                meta.Ui,
			}, nil
		},
	}
}<|MERGE_RESOLUTION|>--- conflicted
+++ resolved
@@ -57,13 +57,8 @@
 				Meta: meta,
 			}, nil
 		},
-<<<<<<< HEAD
-		"executor": func() (cli.Command, error) {
-			return &command.ExecutorPluginCommand{
-=======
 		"fs": func() (cli.Command, error) {
 			return &command.FSCommand{
->>>>>>> 8ccb96b1
 				Meta: meta,
 			}, nil
 		},
